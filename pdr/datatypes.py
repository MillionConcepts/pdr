--- conflicted
+++ resolved
@@ -81,14 +81,10 @@
         # doesn't have built-in support for it, so we just get the byte width
         # correct here and add an additional check to transform it after load.
         # the data type used here is totally arbitrary apart from byte size.
-<<<<<<< HEAD
-        "VAX_REAL": f"<{_float}"
-=======
         "VAX_REAL": f"<{_float}",
         "IBM_REAL": f">u{sample_bytes}",
         "EBCDIC": f"V{sample_bytes}",
         "EBCDIC_CHARACTER": f"V{sample_bytes}",
->>>>>>> 5fa1fb23
     }[sample_type]
 
 
