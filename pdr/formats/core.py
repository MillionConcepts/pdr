--- conflicted
+++ resolved
@@ -20,7 +20,9 @@
 
 def looks_like_this_kind_of_file(filename: str, kind_extensions) -> bool:
     is_this_kind_of_extension = partial(contains, kind_extensions)
-    return any(map(is_this_kind_of_extension, Path(filename.lower()).suffixes))
+    return any(
+        map(is_this_kind_of_extension, Path(filename.lower()).suffixes)
+    )
 
 
 def file_extension_to_loader(filename: str, data: "Data") -> Callable:
@@ -48,12 +50,13 @@
 
 
 def check_special_sample_type(sample_type, sample_bytes, data, for_numpy):
-<<<<<<< HEAD
-    if data.LABEL.get("INSTRUMENT_ID") == "MARSIS" and data.LABEL.get("PRODUCT_TYPE") == "EDR":
-=======
-    if data.labelget("INSTRUMENT_ID") == "MARSIS":
->>>>>>> fde825f7
-        return formats.mex_marsis.get_sample_type(sample_type, sample_bytes, for_numpy)
+    if (
+            data.labelget("INSTRUMENT_ID") == "MARSIS"
+            and data.labelget("PRODUCT_TYPE") == "EDR"
+    ):
+        return formats.mex_marsis.get_sample_type(
+            sample_type, sample_bytes, for_numpy
+        )
     return False, None
 
 
@@ -194,15 +197,11 @@
         * (props["ncols"] + props["prefix_cols"])
         * props["BANDS"]
     )
-    # TODO: handle cases where image blocks are nested inside file
-    #  blocks and info such as RECORD_BYTES is found only there
-    #  -- previously I did this by making pointers lists, but this may
-    #  be an unwieldy solution
     props["start_byte"] = data.data_start_byte(object_name)
     return props
 
 
-def generic_image_constants(data):
+def special_image_constants(data):
     consts = {}
     if data.LABEL.get("INSTRUMENT_ID") == "CRISM":
         consts["NULL"] = 65535
