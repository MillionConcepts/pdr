--- conflicted
+++ resolved
@@ -794,13 +794,7 @@
         identifiers["DATA_SET_ID"] == "MGS-M-MOLA-3-PEDR-L1A-V1.0"
         and "TABLE" in name
     ):
-<<<<<<< HEAD
-        return True, formats.mgs.mola_pedr_special_block(data, name)
-=======
-        return True, formats.mgs.mola_pedr_special_block(
-            data, name, identifiers
-        )
->>>>>>> 4528b7ff
+        return True, formats.mgs.mola_pedr_special_block(data, name, identifiers)
     return False, None
 
 
