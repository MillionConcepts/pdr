"""assorted utility functions"""

import os
import sys
from typing import Optional

import pandas as pd
import pvl
from dustgoggles.structures import dig_for

"""
The following three functions are substantially derived from code in
https://github.com/astroML/astroML and so carry the following license:

Copyright (c) 2012-2013, Jacob Vanderplas All rights reserved.

Redistribution and use in source and binary forms, with or without modification, are permitted provided that the following conditions are met:

Redistributions of source code must retain the above copyright notice, this list of conditions and the following disclaimer. Redistributions in binary form must reproduce the above copyright notice, this list of conditions and the following disclaimer in the documentation and/or other materials provided with the distribution.
THIS SOFTWARE IS PROVIDED BY THE COPYRIGHT HOLDERS AND CONTRIBUTORS "AS IS" AND ANY EXPRESS OR IMPLIED WARRANTIES, INCLUDING, BUT NOT LIMITED TO, THE IMPLIED WARRANTIES OF MERCHANTABILITY AND FITNESS FOR A PARTICULAR PURPOSE ARE DISCLAIMED. IN NO EVENT SHALL THE COPYRIGHT HOLDER OR CONTRIBUTORS BE LIABLE FOR ANY DIRECT, INDIRECT, INCIDENTAL, SPECIAL, EXEMPLARY, OR CONSEQUENTIAL DAMAGES (INCLUDING, BUT NOT LIMITED TO, PROCUREMENT OF SUBSTITUTE GOODS OR SERVICES; LOSS OF USE, DATA, OR PROFITS; OR BUSINESS INTERRUPTION) HOWEVER CAUSED AND ON ANY THEORY OF LIABILITY, WHETHER IN CONTRACT, STRICT LIABILITY, OR TORT (INCLUDING NEGLIGENCE OR OTHERWISE) ARISING IN ANY WAY OUT OF THE USE OF THIS SOFTWARE, EVEN IF ADVISED OF THE POSSIBILITY OF SUCH DAMAGE.
"""
from urllib.request import urlopen
from urllib.error import HTTPError
from io import BytesIO


def url_content_length(fhandle):
    length = dict(fhandle.info())["Content-Length"]
    return int(length.strip())


def bytes_to_string(nbytes):
    if nbytes < 1024:
        return "%ib" % nbytes
    nbytes /= 1024.0
    if nbytes < 1024:
        return "%.1fkb" % nbytes
    nbytes /= 1024.0
    if nbytes < 1024:
        return "%.2fMb" % nbytes
    nbytes /= 1024.0
    return "%.1fGb" % nbytes


def download_with_progress_bar(data_url, file_path, force=False, quiet=False):
    if os.path.exists(file_path) and not force:
        if not quiet:
            print("{fn} already exists.".format(fn=file_path.split("/")[-1]))
            print("\t Use `force` to redownload.")
        return 0
    if not os.path.exists(os.path.dirname(file_path)):
        os.makedirs(os.path.dirname(file_path))
    num_units = 40
    try:
        fhandle = urlopen(data_url)
    except HTTPError as e:
        # print("***", e)
        # print("\t", data_url)
        return 1
    content_length = url_content_length(fhandle)
    chunk_size = content_length // num_units
    print(
        "Downloading -from- {url}\n\t-to- {cal_dir}".format(
            url=data_url, cal_dir=os.path.dirname(file_path)
        )
    )
    nchunks = 0
    buf = BytesIO()
    content_length_str = bytes_to_string(content_length)
    while True:
        next_chunk = fhandle.read(chunk_size)
        nchunks += 1
        if next_chunk:
            buf.write(next_chunk)
            s = (
                "["
                + nchunks * "="
                + (num_units - 1 - nchunks) * " "
                + "]  %s / %s   \r"
                % (bytes_to_string(buf.tell()), content_length_str)
            )
        else:
            sys.stdout.write("\n")
            break

        sys.stdout.write(s)
        sys.stdout.flush()

    buf.seek(0)
    open(file_path, "wb").write(buf.getvalue())
    return 0


###
# END code derived from astroML
###


def url_to_path(url, data_dir="."):
    try:
        dirstart = url.split("://")[1].find("/")
        file_path = data_dir + url.split("://")[1][dirstart:]
        if file_path.split("/")[1] != "data":
            file_path = file_path.replace(
                file_path.split("/")[1], "data/" + file_path.split("/")[1]
            )
            print(file_path)
    except AttributeError:  # for url==np.nan
        file_path = ""
    return file_path


def download_data_and_label(
    url: str, data_dir: str = ".", lbl_url: Optional[str] = None
) -> tuple[str, str]:
    """
    Download an observational data file from the PDS.
    Check for a detached label file and also download that, if it exists.
    Optionally specify known url of the label with lbl_url.
    returns local paths to downloaded data and label files.
    """
    _ = download_with_progress_bar(
        url, url_to_path(url, data_dir=data_dir), quiet=True
    )
    try:
        _ = download_with_progress_bar(
            lbl_url, url_to_path(lbl_url, data_dir=data_dir), quiet=True
        )
    except (AttributeError, FileNotFoundError):
        # Attempt to guess the label URL (if there is a label)
        for ext in [
            ".LBL",
            ".lbl",
            ".xml",
            ".XML",
            ".HDR",
        ]:  # HDR? ENVI headers
            lbl_ = url[: url.rfind(".")] + ext
            if not download_with_progress_bar(
                lbl_, url_to_path(lbl_, data_dir=data_dir), quiet=True
            ):
                lbl_url = lbl_
    return url_to_path(url, data_dir=data_dir), url_to_path(
        lbl_url, data_dir=data_dir
    )


def download_test_data(
    index: int, data_dir: str = ".", refdatafile: str = "pdr/tests/refdata.csv"
) -> tuple[str, str]:
    refdata = pd.read_csv(f"{refdatafile}", comment="#")
    return download_data_and_label(
        refdata["url"][index],
        lbl_url=refdata["lbl"][index],
        data_dir=data_dir,
    )


# TODO: excessively ugly
def get_pds3_pointers(
    label: Optional[pvl.collections.OrderedMultiDict] = None,
    local_path: Optional[str] = None,
) -> tuple[pvl.collections.OrderedMultiDict]:
    """
    attempt to get all PDS3 "pointers" -- PVL objects starting with "^" --
    from a passed label or path to label file.
    """
    if label is None:
        label = pvl.load(local_path)
    # TODO: inadequate? see issue pdr#15 -- did I have a resolution for this
    #  somewhere? do we really need to do a full recursion step...? gross
    return dig_for(label, "^", lambda k, v: k.startswith(v))


def pointerize(string: str) -> str:
    """make a string start with ^ if it didn't already"""
    return string if string.startswith("^") else "^" + string


<<<<<<< HEAD
def depointerize(string):
    return string[1:] if string.startswith("^") else string


# noinspection PyArgumentList
def normalize_range(
    image: np.ndarray,
    bounds: Sequence[int] = (0, 1),
    stretch: Union[float, Sequence[float]] = (0, 0),
) -> np.ndarray:
    """
    simple linear min-max scaler that optionally cuts off low and high

    percentiles of the input
    """
    working_image = image.copy()
    if isinstance(stretch, Sequence):
        cheat_low, cheat_high = stretch
    else:
        cheat_low, cheat_high = (stretch, stretch)
    range_min, range_max = bounds
    if cheat_low is not None:
        minimum = np.percentile(image, cheat_low).astype(image.dtype)
    else:
        minimum = image.min()
    if cheat_high is not None:
        maximum = np.percentile(image, 100 - cheat_high).astype(image.dtype)
    else:
        maximum = image.max()
    if not ((cheat_high is None) and (cheat_low is None)):
        working_image = np.clip(working_image, minimum, maximum)
    return range_min + (working_image - minimum) * (range_max - range_min) / (
        maximum - minimum
    )


def eightbit(array: np.array, stretch: tuple[float] = (0, 0)):
    """return an eight-bit version of an array, optionally stretched"""
    return np.round(normalize_range(array, (0, 255), stretch)).astype(np.uint8)


def browsify(
    obj: Any,
    outfile: Union[str, Path],
    image_stretch: Optional[tuple[float, float]] = None,
    dump_band: Optional[int] = None,
):
    if isinstance(obj, pvl.collections.OrderedMultiDict):
        try:
            pvl.dump(obj, open(outfile + ".lbl", "w"), grammar=OmniGrammar())
        except (ValueError, TypeError) as e:
            warnings.warn(
                f"pvl will not dump; {e}; writing to {outfile}.badpvl.txt"
            )
            with open(outfile + ".badpvl.txt", "w") as file:
                file.write(str(obj))
    elif isinstance(obj, np.recarray):
        try:
            obj = pd.DataFrame.from_records(obj)
            obj.to_csv(outfile + ".csv")
        except ValueError:
            pickle.dump(obj, open(outfile + "_nested_recarray.pkl", "wb"))
    elif isinstance(obj, np.ndarray):
        if len(obj.shape) == 3:
            if obj.shape[0] != 3:
                if dump_band is None:
                    warnings.warn("dumping only middle band of this image")
                    middle_band = round(obj.shape[0] / 2)
                    obj = obj[middle_band]
                else:
                    try:
                        obj = obj[dump_band]
                    except IndexError:
                        warnings.warn("requested band out of index range"
                                      "dumping only middle band of this image")
                        middle_band = round(obj.shape[0] / 2)
                        obj = obj[middle_band]
            else:
                obj = np.dstack([channel for channel in obj])
        if obj.dtype in (np.uint8, np.int16):
            obj = obj.astype(np.int32)
        Image.fromarray(eightbit(obj, image_stretch)).save(outfile + ".jpg")
    elif isinstance(obj, pd.DataFrame):
        obj.to_csv(outfile + ".csv"),
    elif obj is None:
        return
    else:
        with open(outfile + ".txt", "w") as stream:
            stream.write(str(obj))
=======
def depointerize(string: str) -> str:
    """prevent a string from starting with ^"""
    return string[1:] if string.startswith("^") else string
>>>>>>> b6b330f5
<|MERGE_RESOLUTION|>--- conflicted
+++ resolved
@@ -177,98 +177,6 @@
     return string if string.startswith("^") else "^" + string
 
 
-<<<<<<< HEAD
-def depointerize(string):
-    return string[1:] if string.startswith("^") else string
-
-
-# noinspection PyArgumentList
-def normalize_range(
-    image: np.ndarray,
-    bounds: Sequence[int] = (0, 1),
-    stretch: Union[float, Sequence[float]] = (0, 0),
-) -> np.ndarray:
-    """
-    simple linear min-max scaler that optionally cuts off low and high
-
-    percentiles of the input
-    """
-    working_image = image.copy()
-    if isinstance(stretch, Sequence):
-        cheat_low, cheat_high = stretch
-    else:
-        cheat_low, cheat_high = (stretch, stretch)
-    range_min, range_max = bounds
-    if cheat_low is not None:
-        minimum = np.percentile(image, cheat_low).astype(image.dtype)
-    else:
-        minimum = image.min()
-    if cheat_high is not None:
-        maximum = np.percentile(image, 100 - cheat_high).astype(image.dtype)
-    else:
-        maximum = image.max()
-    if not ((cheat_high is None) and (cheat_low is None)):
-        working_image = np.clip(working_image, minimum, maximum)
-    return range_min + (working_image - minimum) * (range_max - range_min) / (
-        maximum - minimum
-    )
-
-
-def eightbit(array: np.array, stretch: tuple[float] = (0, 0)):
-    """return an eight-bit version of an array, optionally stretched"""
-    return np.round(normalize_range(array, (0, 255), stretch)).astype(np.uint8)
-
-
-def browsify(
-    obj: Any,
-    outfile: Union[str, Path],
-    image_stretch: Optional[tuple[float, float]] = None,
-    dump_band: Optional[int] = None,
-):
-    if isinstance(obj, pvl.collections.OrderedMultiDict):
-        try:
-            pvl.dump(obj, open(outfile + ".lbl", "w"), grammar=OmniGrammar())
-        except (ValueError, TypeError) as e:
-            warnings.warn(
-                f"pvl will not dump; {e}; writing to {outfile}.badpvl.txt"
-            )
-            with open(outfile + ".badpvl.txt", "w") as file:
-                file.write(str(obj))
-    elif isinstance(obj, np.recarray):
-        try:
-            obj = pd.DataFrame.from_records(obj)
-            obj.to_csv(outfile + ".csv")
-        except ValueError:
-            pickle.dump(obj, open(outfile + "_nested_recarray.pkl", "wb"))
-    elif isinstance(obj, np.ndarray):
-        if len(obj.shape) == 3:
-            if obj.shape[0] != 3:
-                if dump_band is None:
-                    warnings.warn("dumping only middle band of this image")
-                    middle_band = round(obj.shape[0] / 2)
-                    obj = obj[middle_band]
-                else:
-                    try:
-                        obj = obj[dump_band]
-                    except IndexError:
-                        warnings.warn("requested band out of index range"
-                                      "dumping only middle band of this image")
-                        middle_band = round(obj.shape[0] / 2)
-                        obj = obj[middle_band]
-            else:
-                obj = np.dstack([channel for channel in obj])
-        if obj.dtype in (np.uint8, np.int16):
-            obj = obj.astype(np.int32)
-        Image.fromarray(eightbit(obj, image_stretch)).save(outfile + ".jpg")
-    elif isinstance(obj, pd.DataFrame):
-        obj.to_csv(outfile + ".csv"),
-    elif obj is None:
-        return
-    else:
-        with open(outfile + ".txt", "w") as stream:
-            stream.write(str(obj))
-=======
 def depointerize(string: str) -> str:
     """prevent a string from starting with ^"""
     return string[1:] if string.startswith("^") else string
->>>>>>> b6b330f5
