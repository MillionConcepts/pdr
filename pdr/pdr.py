import os
import warnings
from functools import partial, cache
from io import StringIO
from itertools import chain
from operator import contains
from pathlib import Path
from typing import Mapping, Optional, Union, Sequence

import Levenshtein as lev
import numpy as np
import pandas as pd
import pds4_tools as pds4
<<<<<<< HEAD
import pvl
import bit_handling
from cytoolz import groupby
=======
from cytoolz import curry, groupby
>>>>>>> fde825f7
from dustgoggles.structures import dig_for_value
from pandas.errors import ParserError

from pdr.badpvl import read_pvl_label, literalize_pvl, literalize_pvl_block
from pdr.datatypes import (
    PDS3_CONSTANT_NAMES,
    IMPLICIT_PDS3_CONSTANTS,
)
from pdr.formats import (
    LABEL_EXTENSIONS,
    pointer_to_loader,
    generic_image_properties,
    generic_image_constants,
    looks_like_this_kind_of_file,
    FITS_EXTENSIONS,
    check_special_offset,
    check_special_fn,
    OBJECTS_IGNORED_BY_DEFAULT,
)
from pdr.utils import (
    depointerize,
    get_pds3_pointers,
    pointerize,
    casting_to_float,
    check_cases,
    append_repeated_object,
    head_file, decompress,
)
from pdr.parse_components import (
    enforce_order_and_object,
    booleanize_booleans,
    filter_duplicate_pointers,
    reindex_df_values,
    insert_sample_types_into_df,
)

<<<<<<< HEAD
cached_pvl_load = cache(partial(pvl.load, decoder=TimelessOmniDecoder()))
=======

>>>>>>> fde825f7


def make_format_specifications(props):
    endian, ctype = props["sample_type"][0], props["sample_type"][-1]
    struct_fmt = f"{endian}{props['pixels']}{ctype}"
    dtype = np.dtype(f"{endian}{ctype}")
    return struct_fmt, dtype


def process_single_band_image(f, props):
    _, numpy_dtype = make_format_specifications(props)
    image = np.fromfile(f, dtype=numpy_dtype)
    image = image.reshape(
        (props["nrows"], props["ncols"] + props["prefix_cols"])
    )
    if props["prefix_cols"] > 0:
        prefix = image[:, :props["prefix_cols"]]
        image = image[:, props["prefix_cols"]:]
    else:
        prefix = None
    return image, prefix


def process_band_sequential_image(f, props):
    _, numpy_dtype = make_format_specifications(props)
    image = np.fromfile(f, dtype=numpy_dtype)
    image = image.reshape(
        (props["BANDS"], props["nrows"], props["ncols"] + props["prefix_cols"])
    )
    if props["prefix_cols"] > 0:
        prefix = image[:, :props["prefix_cols"]]
        image = image[:, props["prefix_cols"]:]
    else:
        prefix = None
    return image, prefix


def process_line_interleaved_image(f, props):
    # pixels per frame
    props["pixels"] = props["BANDS"] * props["ncols"]
    _, numpy_dtype = make_format_specifications(props)
    image, prefix = [], []
    for _ in np.arange(props["nrows"]):
        prefix.append(f.read(props["prefix_bytes"]))
        frame = np.fromfile(f, numpy_dtype, count=props["pixels"]).reshape(
            props["BANDS"], props["ncols"]
        )
        image.append(frame)
        del frame
    image = np.ascontiguousarray(np.array(image).swapaxes(0, 1))
    return image, prefix


def skeptically_load_header(
    path,
    object_name="header",
    start=0,
    length=None,
    as_rows=False,
    as_pvl = False
):
    try:
        if as_pvl is True:
            try:
                from pdr.pvl_utils import cached_pvl_load

                return cached_pvl_load(check_cases(path))
            except ValueError:
                pass
        file = open(check_cases(path))
        if as_rows is True:
            if start > 0:
                file.readlines(start)
            text = "\r\n".join(file.readlines(length))
        else:
            file.seek(start)
            text = file.read(length)
        file.close()
        return text
    except (ValueError, OSError) as ex:
        warnings.warn(f"unable to parse {object_name}: {ex}")


def pointer_to_fits_key(pointer, hdulist):
    """
    In some data sets with FITS, the PDS3 object names and FITS object
    names are not identical. This function attempts to use Levenshtein
    "fuzzy matching" to identify the correlation between the two. It is not
    guaranteed to be correct! And special case handling might be required in
    the future.
    """
    if pointer in ("IMAGE", "TABLE", None, ""):
        # TODO: sometimes the primary HDU contains _just_ a header.
        #  (e.g., GALEX raw6, which is not in scope, but I'm sure something in
        #  the PDS does this awful thing too.) it might be a good idea to have
        #  a heuristic for, when we are implicitly looking for data, walking
        #  forward until we find a HDU that actually has something in it...
        #  or maybe just populating multiple keys from the HDU names.
        return 0
    levratio = [
        lev.ratio(i[1].lower(), pointer.lower())
        for i in hdulist.info(output=False)
    ]
    return levratio.index(max(levratio))


def check_explicit_delimiter(block):
    if "FIELD_DELIMITER" in block.keys():
        return {
            "COMMA": ",",
            "VERTICAL_BAR": "|",
            "SEMICOLON": ";",
            "TAB": "\t",
        }[block["FIELD_DELIMITER"]]
    return ","


class Data:
    def __init__(
        self,
        fn: Union[Path, str],
        *,
        debug: bool = False,
        lazy: Optional[bool] = None,
        label_fn: Optional[Union[Path, str]] = None,
    ):
        self.debug = debug
        self.filename = str(Path(fn).absolute())
        fn = self.filename
        self.file_mapping = {}
        self.labelname = None
        # index of all of the pointers to data
        self.index = []
        # known special constants per pointer
        self.specials = {}
        implicit_lazy_exception = None
        # Attempt to identify and assign a label file
        if label_fn is not None:
            self.labelname = str(Path(label_fn).absolute())
            label_fn = self.labelname
            lazy = False if lazy is None else lazy
        elif fn.endswith(LABEL_EXTENSIONS):
            self.labelname = fn
            lazy = False if lazy is None else lazy
        else:
            implicit_lazy_exception = fn
            lazy = True if lazy is None else lazy
        while self.labelname is None:
            for lext in LABEL_EXTENSIONS:
                try:
                    self.labelname = check_cases(
                        fn.replace(Path(fn).suffix, lext)
                    )
                except FileNotFoundError:
                    continue
            break
        label = self.read_label()
        setattr(self, "LABEL", label)
        self.index += ["LABEL"]
        self.labeldigger = cache(curry(dig_for_value, self.LABEL))
        if self.labelname.endswith(".xml"):
            # Just use pds4_tools if this is a PDS4 file
            # TODO: do this better, including lazy
            data = pds4.read(self.labelname, quiet=True)
            for structure in data.structures:
                setattr(self, structure.id.replace(" ", "_"), structure.data)
                self.index += [structure.id.replace(" ", "_")]
            return

        pt_groups = groupby(lambda pt: pt[0], get_pds3_pointers(label))
        pointers = []
        # noinspection PyArgumentList
        pointers = filter_duplicate_pointers(pointers, pt_groups)
        setattr(self, "pointers", pointers)
        self._handle_initial_load(lazy, implicit_lazy_exception)
        if (lazy is False) or (implicit_lazy_exception == fn):
            self._handle_fallback_load()

    def _handle_initial_load(self, lazy, implicit_lazy_exception):
        for pointer in self.pointers:
            object_name = depointerize(pointer)
            if pointer_to_loader(object_name, self) == self.trivial:
                continue
            self.index.append(object_name)
            self.file_mapping[object_name] = self._target_path(object_name)
            if object_name in OBJECTS_IGNORED_BY_DEFAULT:
                continue
            loaded = False
            if lazy is False:
                self.load(object_name)
                loaded = True
            elif lazy is True:
                if isinstance(implicit_lazy_exception, str):
                    if (
                        self.file_mapping[object_name].lower()
                        == implicit_lazy_exception.lower()
                    ):
                        self.load(object_name)
                        loaded = True
            if loaded is False:
                setattr(self, object_name, None)

    def _object_to_filename(self, object_name):
        is_special, special_target = check_special_fn(self, object_name)
        if is_special is True:
            return self.get_absolute_path(special_target)
        target = self.labelget(pointerize(object_name))
        if isinstance(target, Sequence) and not (isinstance(target, str)):
            if isinstance(target[0], str):
                target = target[0]
        if isinstance(target, str):
            return self.get_absolute_path(target)
        else:
            return self.filename

    def _target_path(self, object_name, raise_missing=False):
        target = self._object_to_filename(object_name)
        try:
            if isinstance(target, str):
                return check_cases(self.get_absolute_path(target))
            else:
                return check_cases(self.filename)
        except FileNotFoundError:
            if raise_missing is True:
                raise
            return None

    def _handle_fallback_load(self):
        """
        attempt to handle cases in which objects don't have explicit pointers
        but we want to get them anyway
        """
        non_labels = [
            i for i in self.index if (i != "LABEL") and hasattr(self, i)
        ]
        if all((self[i] is None for i in non_labels)):
            try:
                self._fallback_image_load()
            except KeyboardInterrupt:
                raise
            except Exception as ex:
                pass

    def _fallback_image_load(self):
        """
        sometimes images do not have explicit pointers, so we may want to
        try to read an image out of the file anyway.
        """
        if looks_like_this_kind_of_file(self.filename, FITS_EXTENSIONS):
            image = self.handle_fits_file(self.filename)
        else:
            # TODO: this will presently break if passed an unlabeled
            #  image file. read_image() should probably be made more
            #  permissive in some way to handle this, or we should at
            #  least give a useful error message.
            image = self.read_image()
        if image is not None:
            setattr(self, "IMAGE", image)
            self.index += ["IMAGE"]

    def load(self, object_name, reload=False, **load_kwargs):
        if object_name not in self.index:
            raise KeyError(f"{object_name} not found in index: {self.index}.")
        if self.file_mapping.get(object_name) is None:
            warnings.warn(
                f"{object_name} file {self._object_to_filename(object_name)} "
                f"not found in path."
            )
            setattr(
                self,
                object_name,
                self._catch_return_default(object_name, FileNotFoundError()),
            )
            return
        if hasattr(self, object_name):
            if (self[object_name] is not None) and (reload is False):
                raise ValueError(
                    f"{object_name} is already loaded; pass reload=True to "
                    f"force reload."
                )
        try:
            setattr(
                self,
                object_name,
                self.load_from_pointer(object_name, **load_kwargs),
            )
            return
        except KeyboardInterrupt:
            raise
        except Exception as ex:
            if isinstance(ex, NotImplementedError):
                warnings.warn(
                    f"This product's {object_name} is not yet supported: {ex}."
                )
            elif isinstance(ex, FileNotFoundError):
                warnings.warn(
                    f"Unable to find files required by {object_name}."
                )
            else:
                warnings.warn(f"Unable to load {object_name}: {ex}")
            setattr(
                self, object_name, self._catch_return_default(object_name, ex)
            )

    def read_label(self):
        """
        Attempts to read the data label, checking first whether this is a
        PDS4 file, then whether it has a detached label, then whether it
        has an attached label. Returns None if all of these attempts are
        unsuccessful.
        """
        if self.labelname:  # a detached label exists
            if Path(self.labelname).suffix.lower() == ".xml":
                label = pds4.read(self.labelname, quiet=True).label.to_dict()
            else:
                label = read_pvl_label(self.labelname)
            self.file_mapping["LABEL"] = self.labelname
            return label
        # look for attached label
        label = read_pvl_label(self.filename)
        self.file_mapping["LABEL"] = self.filename
        self.labelname = self.filename
        return label

    def load_from_pointer(self, pointer, **load_kwargs):
        return pointer_to_loader(pointer, self)(pointer, **load_kwargs)

    def open_with_rasterio(self, object_name):
        import rasterio
        from rasterio.errors import NotGeoreferencedWarning, RasterioIOError

        # we do not want rasterio to shout about data not being
        # georeferenced; most rasters are not _supposed_ to be georeferenced.
        warnings.filterwarnings("ignore", category=NotGeoreferencedWarning)
        if object_name in self.file_mapping.keys():
            fn = self.file_mapping[object_name]
        else:
            fn = check_cases(self.filename)
        try:
            dataset = rasterio.open(fn)
        # some rasterio drivers can only make sense of a label, attached
        # or otherwise
        except RasterioIOError:
            dataset = rasterio.open(self.file_mapping["LABEL"])
        if len(dataset.indexes) == 1:
            # Make 2D images actually 2D
            return dataset.read()[0, :, :]
        else:
            return dataset.read()

    def read_image(
        self, object_name="IMAGE", userasterio=True, special_properties=None
    ):
        """
        Read an image file as a numpy array. Defaults to using `rasterio`,
        and then tries to parse the file directly.
        """
        # TODO: Check for and apply BIT_MASK.
        object_name = depointerize(object_name)
        if object_name == "IMAGE" or self.filename.lower().endswith("qub"):
            # TODO: we could generalize this more by trying to find filenames.
            if userasterio is True:
                from rasterio.errors import RasterioIOError

                try:
                    return self.open_with_rasterio(object_name)
                except RasterioIOError:
                    pass
        if special_properties is not None:
            props = special_properties
        else:
            block = self.labelblock(object_name)
            if block is None:
                return None  # not much we can do with this!
            props = generic_image_properties(object_name, block, self)
        # a little decision tree to seamlessly deal with compression
        fn = self.file_mapping[object_name]
        f = decompress(fn)
        f.seek(props["start_byte"])
        try:
            # Make sure that single-band images are 2-dim arrays.
            if props["BANDS"] == 1:
                image, prefix = process_single_band_image(f, props)
            elif props["band_storage_type"] == "BAND_SEQUENTIAL":
                image, prefix = process_band_sequential_image(f, props)
            elif props["band_storage_type"] == "LINE_INTERLEAVED":
                image, prefix = process_line_interleaved_image(f, props)
            else:
                warnings.warn(
                    f"Unknown BAND_STORAGE_TYPE={props['band_storage_type']}. "
                    f"Guessing BAND_SEQUENTIAL."
                )
                image, prefix = process_band_sequential_image(f, props)
        except Exception as ex:
            raise ex
        finally:
            f.close()
        if "PREFIX" in object_name:
            return prefix
        return image

    def read_table_structure(self, pointer):
        """
        Try to turn the TABLE definition into a column name / data type
        array. Requires renaming some columns to maintain uniqueness. Also
        requires unpacking columns that contain multiple entries. Also
        requires adding "placeholder" entries for undefined data (e.g.
        commas in cases where the allocated bytes is larger than given by
        BYTES, so we need to read in the "placeholder" space and then
        discard it later).

        If the table format is defined in an external FMT file, then this
        will attempt to locate it in the same directory as the data / label,
        and throw an error if it's not there.
        TODO, maybe: Grab external format files as needed.
        """
        block = self.labelblock(depointerize(pointer))
        fields = self.read_format_block(block, pointer)
        # give columns unique names so that none of our table handling explodes
        fmtdef = pd.DataFrame.from_records(fields)
        fmtdef = reindex_df_values(fmtdef)
        return fmtdef

    def load_format_file(self, format_file, object_name):
        try:
            fmtpath = check_cases(self.get_absolute_path(format_file))
            return literalize_pvl_block(read_pvl_label(fmtpath))
        except FileNotFoundError:
            warnings.warn(
                f"Unable to locate external table format file:\n\t"
                f"{format_file}. Try retrieving this file and "
                f"placing it in the same path as the {object_name} "
                f"file."
            )
            raise FileNotFoundError

    def read_format_block(self, block, object_name):
        # load external structure specifications
        format_block = list(block.items())
        while "^STRUCTURE" in [obj[0] for obj in format_block]:
            format_block = self.inject_format_files(format_block, object_name)
        fields = []
        for item_type, definition in format_block:
            if item_type in ("COLUMN", "FIELD"):
                obj = dict(definition)
                repeat_count = definition.get("ITEMS")
                obj = bit_handling.add_bit_column_info(obj, definition)
            elif item_type == "CONTAINER":
                obj = self.read_format_block(definition, object_name)
                repeat_count = definition.get("REPETITIONS")
            else:
                continue
            # containers can have REPETITIONS,
            # and some "columns" contain a lot of columns (ITEMS)
            # repeat the definition, renaming duplicates, for these cases
            if repeat_count is not None:
                fields = append_repeated_object(obj, fields, repeat_count)
            else:
                fields.append(obj)
        # semi-legal top-level containers not wrapped in other objects
        if object_name == "CONTAINER":
            repeat_count = block.get("REPETITIONS")
            if repeat_count is not None:
                fields = list(
                    chain.from_iterable([fields for _ in range(repeat_count)])
                )
        return fields

    def inject_format_files(self, block, object_name):
        format_filenames = {
            ix: kv[1] for ix, kv in enumerate(block) if kv[0] == "^STRUCTURE"
        }
        # make sure to insert the structure blocks in the correct order --
        # and remember that keys are not unique, so we have to use the index
        assembled_structure = []
        last_ix = 0
        for ix, filename in format_filenames.items():
            fmt = list(self.load_format_file(filename, object_name).items())
            assembled_structure += block[last_ix:ix] + fmt
            last_ix = ix + 1
        assembled_structure += block[last_ix:]
        return assembled_structure

    def parse_table_structure(self, pointer):
        """
        Generate a dtype array to later pass to numpy.fromfile
        to unpack the table data according to the format given in the
        label.
        """
        fmtdef = self.read_table_structure(pointer)
        if fmtdef["DATA_TYPE"].str.contains("ASCII").any():
            # don't try to load it as a binary file
            return fmtdef, None
        if fmtdef is None:
            return fmtdef, np.dtype([])
        return insert_sample_types_into_df(fmtdef, self)

    # noinspection PyTypeChecker
    def _interpret_as_dsv(self, fn, fmtdef, object_name):
        # TODO, maybe: add better delimiter detection & dispatch
        start, length, as_rows = self.table_position(object_name)
        sep = check_explicit_delimiter(self.labelblock(object_name))
        if as_rows is False:
            bytes_buffer = head_file(fn, nbytes=length, offset=start)
            string_buffer = StringIO(bytes_buffer.read().decode())
            bytes_buffer.close()
        else:
            with open(fn) as file:
                if start > 0:
                    file.readlines(start)
                string_buffer = StringIO("\r\n".join(file.readlines(length)))
            string_buffer.seek(0)
        try:
            table = pd.read_csv(string_buffer, sep=sep, header=None)
        # TODO: I'm not sure this is a good idea
        # TODO: hacky, untangle this tree
        except (UnicodeError, AttributeError, ParserError):
            table = None
        if table is None:
            try:
                table = pd.DataFrame(
                    np.loadtxt(
                        fn,
                        delimiter=",",
                        skiprows=self.labelget("LABEL_RECORDS"),
                    )
                    .copy()
                    .newbyteorder("=")
                )
            except (TypeError, KeyError, ValueError):
                pass
        if table is not None:
            try:
                assert len(table.columns) == len(fmtdef.NAME.tolist())
                string_buffer.close()
                return table
            except AssertionError:
                pass
        # TODO: handle this better
        string_buffer.seek(0)
        if "BYTES" in fmtdef.columns:
            try:
                table = pd.read_fwf(
                    string_buffer, header=None, widths=fmtdef.BYTES.values
                )
                string_buffer.close()
                return table
            except (pd.errors.EmptyDataError, pd.errors.ParserError):
                string_buffer.seek(0)
        table = pd.read_fwf(string_buffer, header=None)
        string_buffer.close()
        return table

    def read_table(self, pointer="TABLE"):
        """
        Read a table. Parse the label format definition and then decide
        whether to parse it as text or binary.
        """
        target = self.labelget(pointerize(pointer))
        if isinstance(target, Sequence) and not (isinstance(target, str)):
            if isinstance(target[0], str):
                target = target[0]
        if isinstance(target, str):
            fn = check_cases(self.get_absolute_path(target))
        else:
            fn = check_cases(self.filename)
        try:
            fmtdef, dt = self.parse_table_structure(pointer)
        except KeyError as ex:
            warnings.warn(f"Unable to find or parse {pointer}")
            return self._catch_return_default(pointer, ex)
        if (dt is None) or ("SPREADSHEET" in pointer) or ("ASCII" in pointer):
            table = self._interpret_as_dsv(fn, fmtdef, pointer)
            table.columns = fmtdef.NAME.tolist()
        else:
            # TODO: this works poorly (from a usability and performance
            #  perspective; it's perfectly stable) for tables defined as
            #  a single row with tens or hundreds of thousands of columns
            table = self._interpret_as_binary(fmtdef, dt, fn, pointer)
        try:
            # If there were any cruft "placeholder" columns, discard them
            table = table.drop(
                [k for k in table.keys() if "PLACEHOLDER" in k], axis=1
            )
        except TypeError as ex:  # Failed to read the table
            return self._catch_return_default(pointer, ex)
        return table

    def read_histogram(self, object_name):
        # TODO: build this out for text examples
        block = self.labelblock(object_name)
        if block.get("INTERCHANGE_FORMAT") != "BINARY":
            raise NotImplementedError(
                "ASCII histograms are not currently supported."
            )
        # TODO: this is currently a special-case version of the read_table
        #  flow. maybe: find a way to sideload definitions like this into
        #  the read_table flow after further refactoring.
        fields = []
        if (repeats := block.get("ITEMS")) is not None:
            fields = append_repeated_object(dict(block), fields, repeats)
        else:
            fields = [dict(block)]
        fmtdef = pd.DataFrame.from_records(fields)
        if "NAME" not in fmtdef.columns:
            fmtdef["NAME"] = object_name
        fmtdef = reindex_df_values(fmtdef)
        fmtdef, dt = insert_sample_types_into_df(fmtdef, self)
        return self._interpret_as_binary(
            fmtdef, dt, self.file_mapping[object_name], object_name
        )

    def _interpret_as_binary(self, fmtdef, dt, fn, pointer):
        count = self.labelblock(pointer).get("ROWS")
        count = count if count is not None else 1
        array = np.fromfile(
            fn, dtype=dt, offset=self.data_start_byte(pointer), count=count
        )
        swapped = enforce_order_and_object(array, inplace=False)
        # TODO: I believe the following commented-out block is deprecated
        #  but I am leaving it in as a dead breadcrumb for now just in case
        #  something bizarre happens -michael
        # # note that pandas treats complex and simple dtypes differently when
        # # initializing single-valued dataframes
        # if (swapped.size == 1) and (len(swapped.dtype) == 0):
        #     swapped = swapped[0]
        table = pd.DataFrame(swapped)
        table.columns = fmtdef.NAME.tolist()
        table = booleanize_booleans(table, fmtdef)
        table = bit_handling.expand_bit_strings(table, fmtdef)
        return table

    def read_text(self, object_name):
        target = self.labelget(pointerize(object_name))
        local_path = self.get_absolute_path(
            self.labelget(pointerize(object_name))
        )
        try:
            return open(check_cases(local_path)).read()
        except FileNotFoundError as ex:
            exception = ex
            warnings.warn(f"couldn't find {target}")
        except UnicodeDecodeError as ex:
            exception = ex
            warnings.warn(f"couldn't parse {target}")
        return self._catch_return_default(object_name, exception)

    def read_header(self, object_name="HEADER"):
        """Attempt to read a file header."""
        start, length, as_rows = self.table_position(object_name)
        return skeptically_load_header(
            self.file_mapping[object_name], object_name, start, length, as_rows
        )

    def table_position(self, object_name):
        target = self._get_target(object_name)
        block = self.labelblock(object_name)
        length = None
        if (as_rows := self._check_delimiter_stream(object_name)) is True:
            start = target[1] - 1
            if "RECORDS" in block.keys():
                length = block["RECORDS"]
        else:
            start = self.data_start_byte(object_name)
            if "BYTES" in block.keys():
                length = block["BYTES"]
            elif ("RECORDS" in block.keys()) and (
                "RECORD_BYTES" in self.LABEL.keys()
            ):
                length = block["RECORDS"] * self.LABEL["RECORD_BYTES"]
        return start, length, as_rows

    def handle_fits_file(self, pointer=""):
        """
        This function attempts to read all FITS files, compressed or
        uncompressed, with astropy.io.fits. Files with 'HEADER' pointer
        return the header, all others return data.
        TODO, maybe: dispatch to decompress() for weirdo compression
          formats, but possibly not right here? hopefully we shouldn't need
          to handle compressed FITS files too often anyway.
        """
        from astropy.io import fits

        try:
            hdulist = fits.open(check_cases(self.file_mapping[pointer]))
            if "HEADER" in pointer:
                return hdulist[pointer_to_fits_key(pointer, hdulist)].header
            return hdulist[pointer_to_fits_key(pointer, hdulist)].data
        except Exception as ex:
            # TODO: assuming this does not need to be specified as f-string
            #  (like in read_header/tbd) -- maybe! must determine and specify
            #  what cases this exception was needed to handle
            self._catch_return_default(self.labelget(pointer), ex)

    def _catch_return_default(self, pointer: str, exception: Exception):
        """
        if we are in debug mode, reraise an exception. otherwise, return
        the label block only.
        """
        if self.debug is True:
            raise exception
        return self.labelget(pointer)

    def find_special_constants(self, key):
        """
        attempts to find special constants in the associated object
        by referencing the label and "standard" implicit special constant
        values, then populates self.special_constants as appropriate.
        TODO: doesn't do anything for PDS4 products at present. Also, we
         need an attribute for distinguishing PDS3 from PDS4 products.
        """
        obj, block = self._init_array_method(key)
        # check for explicitly-defined special constants
        specials = {
            name: block[name]
            for name in PDS3_CONSTANT_NAMES
            if (name in block.keys()) and not (block[name] == "N/A")
        }
        # ignore uint8 implicit constants (0, 255) for now -- too problematic
        # TODO: maybe add an override
        if obj.dtype.name == "uint8":
            self.specials[key] = specials
            return
        # check for implicit constants appropriate to the sample type
        implicit_possibilities = IMPLICIT_PDS3_CONSTANTS[obj.dtype.name]
        specials |= {
            possibility: constant
            for possibility, constant in implicit_possibilities.items()
            if constant in obj
        }
        self.specials[key] = specials

    def get_scaled(self, key: str, inplace=False) -> np.ndarray:
        """
        fetches copy of data object corresponding to key, masks special
        constants, then applies any scale and offset specified in the label.
        only relevant to arrays.

        if inplace is True, does calculations in-place on original array,
        with attendant memory savings and destructiveness.

        TODO: as above, does nothing for PDS4.
        """
        obj, block = self._init_array_method(key)
        if key not in self.specials:
            consts = generic_image_constants(self)
            self.specials[key] = consts
            if not consts:
                self.find_special_constants(key)
        if self.specials[key] != {}:
            obj = np.ma.MaskedArray(obj)
            obj.mask = np.isin(obj.data, list(self.specials[key].values()))
        scale = 1
        offset = 0
        if "SCALING_FACTOR" in block.keys():
            scale = block["SCALING_FACTOR"]
        if "OFFSET" in block.keys():
            offset = block["OFFSET"]
        # meaningfully better for enormous unscaled arrays
        if (scale == 1) and (offset == 0):
            return obj
        # try to perform the operation in-place if requested, although if
        # we're casting to float, we can't
        # TODO: detect rollover cases, etc.
        if (inplace is True) and not casting_to_float(obj, scale, offset):
            obj *= scale
            obj += offset
            return obj
        return obj * scale + offset

    def _init_array_method(
        self, object_name: str
    ) -> tuple[np.ndarray, Mapping]:
        """
        helper function -- grab an array-type object and its label "block".
        specifying a generic return type because eventually we would like this
        to work with XML trees as well as PVL
        """
        obj = self[object_name]
        if not isinstance(obj, np.ndarray):
            raise TypeError("this method is only applicable to arrays.")
        return obj, self.labelblock(object_name)

    def tbd(self, pointer=""):
        """
        This is a placeholder function for pointers that are
        not explicitly supported elsewhere. It throws a warning and
        passes just the value of the pointer.
        """
        warnings.warn(f"The {pointer} pointer is not yet fully supported.")
        return self.labelget(pointer)

    def trivial(self, pointer=""):
        """
        This is a trivial loader. It does not load. The purpose is to use
        for any pointers we don't want to load and instead simply want ignored.
        """
        pass

    @cache
    def labelget(self, text, default=None, evaluate=True):
        """
        get the first value from this object's label whose key exactly matches
        `text`. TODO: needs to work with XML.
        """
        value = self.labeldigger(text)
        if value is None:
            return default
        return literalize_pvl(value) if evaluate is True else value

    @cache
    def labelblock(self, text, evaluate=True):
        """
        get the first value from this object's label whose key
        exactly matches `text` iff it is a mapping (e.g. nested PVL block);
        otherwise, returns the label as a whole.
        TODO: very crude. needs to work with XML.
        """
        what_got_dug = self.labeldigger(text)
        if not isinstance(what_got_dug, Mapping):
            what_got_dug = self.LABEL
        if evaluate is True:
            return literalize_pvl_block(what_got_dug)
        return what_got_dug

    def _check_delimiter_stream(self, object_name):
        """
        do I appear to point to a delimiter-separated file without
        explicit record byte length?
        """
        # TODO: this may be deprecated. assess against notionally-supported
        #  products.
        if isinstance(target := self._get_target(object_name), dict):
            if target.get('units') == "BYTES":
                return False
        # TODO: untangle this, everywhere
        if isinstance(target := self._get_target(object_name), list):
            if isinstance(target[-1], dict):
                if target[-1].get('units') == "BYTES":
                    return False
        # TODO: not sure this is a good assumption -- it is a bad assumption
        #  for the CHEMIN RDRs, but those labels are just wrong
        if self.labelget("RECORD_BYTES") is not None:
            return False
        # TODO: not sure this is a good assumption
        if not self.labelget("RECORD_TYPE") == "STREAM":
            return False
        textish = map(
            partial(contains, object_name), ("ASCII", "SPREADSHEET", "HEADER")
        )
        if any(textish):
            return True
        return False

    def _count_from_bottom_of_file(self, target):
        if isinstance(target, int):
            # Counts up from the bottom of the file
            rows = self.labelget("ROWS")
            row_bytes = self.labelget("ROW_BYTES")
            tab_size = rows * row_bytes
            # TODO: should be the filename of the target
            file_size = os.path.getsize(self.filename)
            return file_size - tab_size
        if isinstance(target, (list, tuple)):
            if isinstance(target[0], int):
                return target[0]
        raise ValueError(f"unknown data pointer format: {target}")

    def data_start_byte(self, object_name):
        """
        Determine the first byte of the data in a file from its pointer.
        """
        # TODO: like similar functions, this will currently break with PDS4

        # hook for defining internally-consistent-but-nonstandard special cases
        is_special, special_byte = check_special_offset(object_name, self)
        if is_special:
            return special_byte
        target = self._get_target(object_name)
        labelblock = self.labelblock(object_name)
        if "RECORD_BYTES" in labelblock.keys():
            record_bytes = labelblock["RECORD_BYTES"]
        else:
            record_bytes = self.labelget("RECORD_BYTES")
        if record_bytes is None:
            return self._count_from_bottom_of_file(target)
        if isinstance(target, int):
            return record_bytes * max(target - 1, 0)
        if isinstance(target, (list, tuple)) and (record_bytes is not None):
            if isinstance(target[-1], int):
                return record_bytes * max(target[-1] - 1, 0)
            if isinstance(target[-1], dict):
                if target[-1]['units'] == "BYTES":
                    # TODO: are there cases in which _these_ aren't 1-indexed?
                    return target[-1]['value'] - 1
                return record_bytes * max(target[-1]['value'] - 1, 0)
            return 0
        elif isinstance(target, (list, tuple)) and isinstance(target[-1], dict):
            if target[-1]['units'] == "BYTES":  # TODO: untangle this
                return target[-1]['values']- 1
        elif isinstance(target, dict):
            if target['units'] == "BYTES":
                return target['value'] - 1
            return record_bytes * max(target['value'] - 1, 0)
        if isinstance(target, str):
            return 0
        else:
            raise ValueError(f"Unknown data pointer format: {target}")

    def _get_target(self, object_name):
        target = self.labelget(object_name)
        if isinstance(target, Mapping):
            target = self.labelget(pointerize(object_name))
        return target

    # The following two functions make this object act sort of dict-like
    #  in useful ways for data exploration.
    def keys(self):
        # Returns the keys for observational data and metadata objects
        return self.index

    def get_absolute_path(self, file):
        if self.labelname:
            return str(
                Path(Path(self.labelname).absolute().parent, Path(file).name)
            )
        elif self.filename:
            return str(
                Path(Path(self.filename).absolute().parent, Path(file).name)
            )
        else:
            return file

    # TODO: reorganize this -- common dispatch funnel with dump_browse,
    #  split up the image-gen part of _browsify_array, something like that
    def show(self, object_name=None, scaled=True, **browse_kwargs):
        if object_name is None:
            object_name = [obj for obj in self.index if "IMAGE" in obj]
            if object_name is None:
                raise ValueError("please specify the name of an image object.")
            object_name = object_name[0]
        if not isinstance(self[object_name], np.ndarray):
            raise TypeError("Data.show only works on array data.")
        if scaled is True:
            obj = self.get_scaled(object_name)
        else:
            obj = self[object_name]
        # no need to have all this mpl stuff in the namespace normally
        from pdr.browsify import _browsify_array

        return _browsify_array(obj, save=False, outbase="", **browse_kwargs)

    def dump_browse(
        self,
        prefix: Optional[Union[str, Path]] = None,
        outpath: Optional[Union[str, Path]] = None,
        scaled=True,
        purge=False,
        **browse_kwargs,
    ) -> None:
        """
        attempt to dump all data objects associated with this Data object
        to disk.

        if purge is True, objects are deleted as soon as they are dumped,
        rendering this Data object 'empty' afterwards.

        browse_kwargs are passed directly to pdr.browisfy.dump_browse.
        """
        if prefix is None:
            prefix = Path(self.filename).stem
        if outpath is None:
            outpath = Path(".")
        for obj in self.index:
            if not hasattr(self, obj):
                continue
            outfile = str(Path(outpath, f"{prefix}_{obj}"))
            # no need to have all this mpl stuff in the namespace normally
            from pdr.browsify import browsify

            dump_it = partial(browsify, purge=purge, **browse_kwargs)
            if isinstance(self[obj], np.ndarray):
                if scaled == "both":
                    dump_it(
                        self.get_scaled(obj), outfile + "_scaled", purge=False
                    )
                    dump_it(self[obj], outfile + "_unscaled")
                elif scaled is True:
                    dump_it(self.get_scaled(obj, inplace=purge), outfile)
                elif scaled is False:
                    dump_it(self[obj], outfile)
                else:
                    raise ValueError(f"unknown scaling argument {scaled}")
            else:
                dump_it(self[obj], outfile)
            if (purge is True) and (obj != "LABEL"):
                self.__delattr__(obj)

    # make it possible to get data objects with slice notation, like a dict
    def __getitem__(self, item):
        return getattr(self, item)

    def __repr__(self):
        not_loaded = []
        for k in self.keys():
            if not hasattr(self, k):
                not_loaded.append(k)
            elif self[k] is None:
                not_loaded.append(k)
        rep = f"pdr.Data({self.filename})\nkeys={self.keys()}"
        if len(not_loaded) > 0:
            rep += f"\nnot yet loaded: {not_loaded}"
        return rep

    def __str__(self):
        return self.__repr__()

    def __len__(self):
        return len(self.index)

    def __iter__(self):
        for key in self.keys():
            yield self[key]<|MERGE_RESOLUTION|>--- conflicted
+++ resolved
@@ -11,17 +11,11 @@
 import numpy as np
 import pandas as pd
 import pds4_tools as pds4
-<<<<<<< HEAD
-import pvl
-import bit_handling
-from cytoolz import groupby
-=======
 from cytoolz import curry, groupby
->>>>>>> fde825f7
 from dustgoggles.structures import dig_for_value
 from pandas.errors import ParserError
 
-from pdr.badpvl import read_pvl_label, literalize_pvl, literalize_pvl_block
+from pdr import bit_handling
 from pdr.datatypes import (
     PDS3_CONSTANT_NAMES,
     IMPLICIT_PDS3_CONSTANTS,
@@ -30,35 +24,29 @@
     LABEL_EXTENSIONS,
     pointer_to_loader,
     generic_image_properties,
-    generic_image_constants,
     looks_like_this_kind_of_file,
     FITS_EXTENSIONS,
     check_special_offset,
     check_special_fn,
     OBJECTS_IGNORED_BY_DEFAULT,
+    special_image_constants,
+)
+from pdr.np_utils import (
+    enforce_order_and_object, casting_to_float
+)
+from pdr.parselabel.pds3 import (
+    get_pds3_pointers,
+    pointerize,
+    depointerize,
+    filter_duplicate_pointers,
+    read_pvl_label, literalize_pvl_block, literalize_pvl
+)
+from pdr.pd_utils import (
+    insert_sample_types_into_df, reindex_df_values, booleanize_booleans
 )
 from pdr.utils import (
-    depointerize,
-    get_pds3_pointers,
-    pointerize,
-    casting_to_float,
-    check_cases,
-    append_repeated_object,
-    head_file, decompress,
+    check_cases, append_repeated_object, head_file, decompress,
 )
-from pdr.parse_components import (
-    enforce_order_and_object,
-    booleanize_booleans,
-    filter_duplicate_pointers,
-    reindex_df_values,
-    insert_sample_types_into_df,
-)
-
-<<<<<<< HEAD
-cached_pvl_load = cache(partial(pvl.load, decoder=TimelessOmniDecoder()))
-=======
-
->>>>>>> fde825f7
 
 
 def make_format_specifications(props):
@@ -726,9 +714,9 @@
             if "BYTES" in block.keys():
                 length = block["BYTES"]
             elif ("RECORDS" in block.keys()) and (
-                "RECORD_BYTES" in self.LABEL.keys()
+                self.labelget("RECORD_BYTES") is not None
             ):
-                length = block["RECORDS"] * self.LABEL["RECORD_BYTES"]
+                length = block["RECORDS"] * self.labelget("RECORD_BYTES")
         return start, length, as_rows
 
     def handle_fits_file(self, pointer=""):
@@ -804,7 +792,7 @@
         """
         obj, block = self._init_array_method(key)
         if key not in self.specials:
-            consts = generic_image_constants(self)
+            consts = special_image_constants(self)
             self.specials[key] = consts
             if not consts:
                 self.find_special_constants(key)
@@ -958,7 +946,7 @@
             return 0
         elif isinstance(target, (list, tuple)) and isinstance(target[-1], dict):
             if target[-1]['units'] == "BYTES":  # TODO: untangle this
-                return target[-1]['values']- 1
+                return target[-1]['values'] - 1
         elif isinstance(target, dict):
             if target['units'] == "BYTES":
                 return target['value'] - 1
