--- conflicted
+++ resolved
@@ -34,12 +34,8 @@
         if line.startswith("END_OBJECT"):
             return True
         return False
-<<<<<<< HEAD
-    start = line[:10]
+    start = line[:8]
     if start != start.upper():
-=======
-    if line[:8] != line[:8].upper():
->>>>>>> 91f90130
         return False
     return True
 
