--- conflicted
+++ resolved
@@ -8,14 +8,9 @@
 from pdr.loaders.queries import get_array_num_items, check_array_for_subobject
 from pdr import bit_handling
 from pdr.datatypes import sample_types
-<<<<<<< HEAD
-from pdr.np_utils import np_from_buffered_io, enforce_order_and_object
-from pdr.pd_utils import booleanize_booleans
-=======
 from pdr.np_utils import np_from_buffered_io, enforce_order_and_object, \
     convert_ibm_reals
 from pdr.pd_utils import booleanize_booleans, convert_ebcdic
->>>>>>> 5fa1fb23
 from pdr.utils import decompress, head_file
 
 
@@ -96,12 +91,14 @@
     count = block.get("ROWS")
     count = count if count is not None else 1
     with decompress(fn) as f:
-        array = np_from_buffered_io(
+        table = np_from_buffered_io(
             f, dtype=dt, offset=start_byte, count=count
         )
-    swapped = enforce_order_and_object(array, inplace=False)
-    table = pd.DataFrame(swapped)
+    table = convert_ibm_reals(table, fmtdef)
+    table = enforce_order_and_object(table)
+    table = pd.DataFrame(table)
     table.columns = fmtdef.NAME.tolist()
+    table = convert_ebcdic(table, fmtdef)
     table = convert_ebcdic(table, fmtdef)
     table = booleanize_booleans(table, fmtdef)
     table = bit_handling.expand_bit_strings(table, fmtdef)
