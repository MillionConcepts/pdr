--- conflicted
+++ resolved
@@ -4,7 +4,6 @@
 #### Features
 - 
 
-<<<<<<< HEAD
 #### Dataset Support
 - 
 
@@ -25,19 +24,14 @@
 
 #### Features
 - Support for 4-byte VAX_REAL Tables
-- Ability to modify Metadata objects and have changes propagate to loaded data
-objects. Suggested feature in issue [#55](https://github.com/MillionConcepts/pdr/issues/55) This can be used either as a bandaid 
-for incorrect labels or to modify behavior. 
-    - Example use case: Display an BSQ RGB image as a "long" grayscale image, 
-      with the red, green, and blue channels on separate "rows":
+
+- Ability to modify Metadata objects and have changes propagate to
+  loaded data objects. Suggested feature in issue
+  [#55](https://github.com/MillionConcepts/pdr/issues/55) This can be
+  used either as a bandaid for incorrect labels or to modify behavior.
+  - Example use case: Display an BSQ RGB image as a "long" grayscale
+    image, with the red, green, and blue channels on separate "rows":
     ```
-=======
-```
-    Example Usage:
-    Display an BSQ RGB image as a vertical image with 
-    each channel split into a column
-    
->>>>>>> 27713f91
     data.metadata['IMAGE']['LINES'] = (
         data.metadata['IMAGE']['BANDS'] * data.metadata['IMAGE']['LINES']
     )
@@ -45,15 +39,10 @@
     data.load_metadata_changes()
     data.load('IMAGE', reload=True)
     data.show('IMAGE')
-<<<<<<< HEAD
    ```
-  - *Note that if the image had not been loaded before the metadata change, the 
-    explicit `data.load('IMAGE', reload=True)` call would be unnecessary.*
-=======
-```
-If the image was not loaded before the metadata change, the `reload=True` 
-argument is unnecessary. 
->>>>>>> 27713f91
+  - *Note that if the image had not been loaded before the metadata
+    change, the explicit `data.load('IMAGE', reload=True)` call would
+    be unnecessary.*
 
 #### Dataset Support
 - Cassini UVIS EUV, FUV
