--- conflicted
+++ resolved
@@ -1,4 +1,3 @@
-<<<<<<< HEAD
 ## [X.X.X] - 202X-XX-XX
 ### Added
 
@@ -19,14 +18,14 @@
 
 ### Removed
 - 
-=======
+
 ## [1.1.1] - 2025-06-14
 ### Fixed
 - Bugfix for compatibility for Python 3.9 by adding two features of Python 3.10.
   - pdr.py: if inspect.get_annotations is not available, use a fallback
     implementation (incomplete, but works for the case we care about).
   - pdrtypes.py: if typing.TypeAlias is not available, define it by hand.
->>>>>>> d2684c85
+
 
 ## [1.1.0] - 2024-05-21
 ### Added
